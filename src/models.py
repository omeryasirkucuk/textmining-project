--- conflicted
+++ resolved
@@ -16,24 +16,13 @@
 import matplotlib.pyplot as plt
 import seaborn as sns
 
-<<<<<<< HEAD
-# Optional imports for deep learning
-=======
 # Optional imports for deep learning (only if available)
->>>>>>> 7e1b5388
 try:
     from transformers import AutoTokenizer, AutoModel, pipeline
     import torch
     DEEP_LEARNING_AVAILABLE = True
 except ImportError:
     DEEP_LEARNING_AVAILABLE = False
-<<<<<<< HEAD
-    # Create dummy classes
-    AutoTokenizer = None
-    AutoModel = None
-    pipeline = None
-    torch = None
-=======
     # Create dummy torch module to prevent errors
     class DummyTorch:
         def device(self, *args, **kwargs):
@@ -44,8 +33,15 @@
             return self
         def __exit__(self, *args):
             pass
+        def is_available(self):
+            return False
+        @property
+        def cuda(self):
+            return self
+        def __getattr__(self, name):
+            # Return a dummy function for any other torch attributes
+            return lambda *args, **kwargs: None
     torch = DummyTorch() if not DEEP_LEARNING_AVAILABLE else torch
->>>>>>> 7e1b5388
 
 import warnings
 warnings.filterwarnings('ignore')
@@ -338,17 +334,10 @@
     
     def __init__(self):
         if not DEEP_LEARNING_AVAILABLE:
-<<<<<<< HEAD
-            print("Warning: Transformers not available. Deep learning features disabled.")
+            print("Warning: PyTorch/Transformers not available. Deep learning features disabled.")
             self.tokenizer = None
             self.model = None
             self.device = "cpu"
-=======
-            print("Warning: PyTorch/Transformers not available. Deep learning features disabled.")
-            self.tokenizer = None
-            self.model = None
-            self.device = None
->>>>>>> 7e1b5388
             return
             
         self.tokenizer = None
@@ -359,11 +348,7 @@
         """Load Turkish BERT model"""
         
         if not DEEP_LEARNING_AVAILABLE:
-<<<<<<< HEAD
-            print("Error: Transformers not available. Cannot load BERT model.")
-=======
             print("Error: PyTorch/Transformers not available. Cannot load BERT model.")
->>>>>>> 7e1b5388
             return
             
         print(f"Loading {model_name}...")
@@ -375,11 +360,7 @@
         """Create BERT embeddings for texts"""
         
         if not DEEP_LEARNING_AVAILABLE:
-<<<<<<< HEAD
-            print("Error: Transformers not available. Cannot create embeddings.")
-=======
             print("Error: PyTorch/Transformers not available. Cannot create embeddings.")
->>>>>>> 7e1b5388
             return np.array([])
         
         if self.tokenizer is None or self.model is None:
@@ -415,11 +396,7 @@
         """Create embeddings for entire recipes"""
         
         if not DEEP_LEARNING_AVAILABLE:
-<<<<<<< HEAD
-            print("Error: Transformers not available. Cannot create recipe embeddings.")
-=======
             print("Error: PyTorch/Transformers not available. Cannot create recipe embeddings.")
->>>>>>> 7e1b5388
             return np.array([])
         
         # Combine title and ingredients
